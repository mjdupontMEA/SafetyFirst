--- conflicted
+++ resolved
@@ -1,43 +1,40 @@
-﻿<Project Sdk="Microsoft.NET.Sdk">
-  <PropertyGroup>
-    <TargetFrameworks>net45;netcoreapp2.0;netstandard2.0</TargetFrameworks>
-    <DocumentationFile>bin\$(Configuration)\net45\$(AssemblyName).XML</DocumentationFile>
-    <DisableImplicitFSharpCoreReference>true</DisableImplicitFSharpCoreReference>
-    <DisableImplicitSystemValueTupleReference>true</DisableImplicitSystemValueTupleReference>
-    <TreatWarningsAsErrors>true</TreatWarningsAsErrors>
-  </PropertyGroup>
-  <ItemGroup>
-    <Compile Include="Option.fs" />
-    <Compile Include="OptionExpression.fs" />
-    <Compile Include="ValueOption.fs" />
-    <Compile Include="ValueOptionExpression.fs" />
-    <Compile Include="Result.fs" />
-    <Compile Include="Numbers.fs" />
-<<<<<<< HEAD
-    <Compile Include="Partial.fs" />
-=======
-    <Compile Include="Conversions.fs" />
->>>>>>> 4fdc6e0a
-    <Compile Include="ErrorTypes.fs" />
-    <Compile Include="Match.fs" />
-    <Compile Include="NonEmpty.fs" />
-    <Compile Include="LazyList.fs" />
-    <Compile Include="FiniteSeq.fs" />
-    <Compile Include="ResultModule.fs" />
-    <Compile Include="FiniteSeqModule.fs" />    
-    <Compile Include="Seq.fs" />
-    <Compile Include="List.fs" />
-    <Compile Include="Array.fs" />
-    <Compile Include="Set.fs" />
-    <Compile Include="Map.fs" />
-    <Compile Include="Dictionary.fs" />
-    <Compile Include="InfiniteSeq.fs" />
-    <Compile Include="String.fs" />
-    <Compile Include="IEnumerable.fs" />
-    <Compile Include="IDictionaryExtensions.fs" />
-  </ItemGroup>
-  <ItemGroup>
-    <PackageReference Include="fsharp.core" Version="4.5.0" />
-    <PackageReference Include="System.ValueTuple" Version="4.5.0" />
-  </ItemGroup>
+﻿<Project Sdk="Microsoft.NET.Sdk">
+  <PropertyGroup>
+    <TargetFrameworks>net45;netcoreapp2.0;netstandard2.0</TargetFrameworks>
+    <DocumentationFile>bin\$(Configuration)\net45\$(AssemblyName).XML</DocumentationFile>
+    <DisableImplicitFSharpCoreReference>true</DisableImplicitFSharpCoreReference>
+    <DisableImplicitSystemValueTupleReference>true</DisableImplicitSystemValueTupleReference>
+    <TreatWarningsAsErrors>true</TreatWarningsAsErrors>
+  </PropertyGroup>
+  <ItemGroup>
+    <Compile Include="Option.fs" />
+    <Compile Include="OptionExpression.fs" />
+    <Compile Include="ValueOption.fs" />
+    <Compile Include="ValueOptionExpression.fs" />
+    <Compile Include="Result.fs" />
+    <Compile Include="Numbers.fs" />
+    <Compile Include="Partial.fs" />
+    <Compile Include="Conversions.fs" />
+    <Compile Include="ErrorTypes.fs" />
+    <Compile Include="Match.fs" />
+    <Compile Include="NonEmpty.fs" />
+    <Compile Include="LazyList.fs" />
+    <Compile Include="FiniteSeq.fs" />
+    <Compile Include="ResultModule.fs" />
+    <Compile Include="FiniteSeqModule.fs" />    
+    <Compile Include="Seq.fs" />
+    <Compile Include="List.fs" />
+    <Compile Include="Array.fs" />
+    <Compile Include="Set.fs" />
+    <Compile Include="Map.fs" />
+    <Compile Include="Dictionary.fs" />
+    <Compile Include="InfiniteSeq.fs" />
+    <Compile Include="String.fs" />
+    <Compile Include="IEnumerable.fs" />
+    <Compile Include="IDictionaryExtensions.fs" />
+  </ItemGroup>
+  <ItemGroup>
+    <PackageReference Include="fsharp.core" Version="4.5.0" />
+    <PackageReference Include="System.ValueTuple" Version="4.5.0" />
+  </ItemGroup>
 </Project>